--- conflicted
+++ resolved
@@ -115,14 +115,9 @@
 
 # compiler flags
 INC			= -I$(ENGINE_DIR)/include -I$(GENERATED_DIR)
-<<<<<<< HEAD
-#CFLAGS			= -vn -compiler=sdcc --max-allocs-per-node200000 -pragma-include $(ZPRAGMA_INC) $(INC) $(DEBUG_FLAGS)
-CFLAGS			= -vn -compiler=sdcc -SO3 --opt-code-size --reserve-regs-iy --max-allocs-per-node200000 -pragma-include $(ZPRAGMA_INC) $(INC) $(DEBUG_FLAGS)
+#CFLAGS			= -vn -SO3 -compiler=sdcc --max-allocs-per-node200000 -pragma-include $(ZPRAGMA_INC) $(INC) $(DEBUG_FLAGS)
+CFLAGS			= -vn -SO3 -compiler=sdcc --opt-code-size --reserve-regs-iy --max-allocs-per-node200000 -pragma-include $(ZPRAGMA_INC) $(INC) $(DEBUG_FLAGS)
 #CFLAGS			= -vn -SO3 --opt-code-size -pragma-include $(ZPRAGMA_INC) $(INC) $(DEBUG_FLAGS)
-=======
-CFLAGS			= -vn -SO3 --opt-code-size -compiler=sdcc -clib=sdcc_iy --max-allocs-per-node200000 -pragma-include $(ZPRAGMA_INC) $(INC) $(DEBUG_FLAGS)
-#CFLAGS			= -v -SO3 --opt-code-size -compiler=sdcc -clib=sdcc_iy --max-allocs-per-node200000 -pragma-include $(ZPRAGMA_INC) $(INC) $(DEBUG_FLAGS)
->>>>>>> a9a16380
 CFLAGS_TO_ASM		= -a
 CFLAGS_LIST		= --list -s -m --c-code-in-asm
 ifeq ($(RAGE1_DEBUG),1)
