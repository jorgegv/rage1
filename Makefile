--- conflicted
+++ resolved
@@ -59,7 +59,6 @@
 	@$(MAKE) -s ZX_TARGET=$(shell grep -E 'ZX_TARGET.+(48|128)$$' $(TARGET_GAME)/game_data/game_config/*.gdata 2>/dev/null|head -1|awk '{print $$2}') data
 	@$(MAKE) -s -f Makefile-$(shell grep -E 'ZX_TARGET.+(48|128)$$' $(TARGET_GAME)/game_data/game_config/*.gdata 2>/dev/null|head -1|awk '{print $$2}') build
 
-<<<<<<< HEAD
 build-debug:
 	@export RAGE1_DEBUG=1 && $(MAKE) -s build
 
@@ -69,9 +68,7 @@
 	@$(MAKE) -s ZX_TARGET=48 data
 	@$(MAKE) -s -f Makefile-48 build
 
-=======
 # forced config build for 48 mode
->>>>>>> 2b35ea76
 build48:
 	@$(MAKE) -s clean
 	@$(MAKE) -s ZX_TARGET=48 config
