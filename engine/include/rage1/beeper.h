////////////////////////////////////////////////////////////////////////////////
//
// RAGE1 - Retro Adventure Game Engine, release 1
// (c) Copyright 2020 Jorge Gonzalez Villalonga <jorgegv@daikon.es>
//
// This code is published under a GNU GPL license version 3 or later.  See
// LICENSE file in the distribution for details.
//
////////////////////////////////////////////////////////////////////////////////

#ifndef _BEEPER_H
#define _BEEPER_H

// for the beepfx FX constants
#include <sound/bit.h>

#include "features.h"

void init_beeper( void );

// requests that a special FX be played at the end of the game loop
void beeper_request_fx( void *sfx );

// play the pending FX requests
void beeper_play_pending_fx( void );

<<<<<<< HEAD
extern void bit_beepfx(void *bfx) __z88dk_fastcall;
//#define bit_beepfx(a) bit_beepfx_fastcall(a)
=======
// plays a beeper fx
void beeper_play_fx( void *sfx );
>>>>>>> a9a16380

#endif //_BEEPER_H<|MERGE_RESOLUTION|>--- conflicted
+++ resolved
@@ -24,12 +24,7 @@
 // play the pending FX requests
 void beeper_play_pending_fx( void );
 
-<<<<<<< HEAD
-extern void bit_beepfx(void *bfx) __z88dk_fastcall;
-//#define bit_beepfx(a) bit_beepfx_fastcall(a)
-=======
 // plays a beeper fx
 void beeper_play_fx( void *sfx );
->>>>>>> a9a16380
 
 #endif //_BEEPER_H