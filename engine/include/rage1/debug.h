////////////////////////////////////////////////////////////////////////////////
//
// RAGE1 - Retro Adventure Game Engine, release 1
// (c) Copyright 2020 Jorge Gonzalez Villalonga <jorgegv@daikon.es>
// 
// This code is published under a GNU GPL license version 3 or later.  See
// LICENSE file in the distribution for details.
// 
////////////////////////////////////////////////////////////////////////////////

#ifndef _DEBUG_H
#define _DEBUG_H

#include <stdint.h>
#include <input.h>

#include "features.h"

<<<<<<< HEAD
void debug_out( unsigned char * );
=======
#ifdef BUILD_FEATURE_SCREEN_AREA_DEBUG_AREA
void debug_out( char * );
#else
  #define debug_out(a) __DEBUG_AREA_should_be_defined_when_usng_debug_out__()
#endif
>>>>>>> a9a16380
void debug_waitkey( void );
#define debug_flush() sp1_UpdateNow()

// debug panic will store the given panic code at fixed address $FFFF
// and then will halt the machine with a fancy color screen. You will
// then be able to launch the debugger and examine memory to get the
// panic cause. Panic codes must be defined below.
void debug_panic( uint8_t code );

char *itohex( uint16_t );
char *i8toa( uint8_t i );

extern uint16_t debug_flags;
#define GET_DEBUG_FLAG(f)	( debug_flags & (f) )
#define SET_DEBUG_FLAG(f)	( debug_flags |= (f) )
#define RESET_DEBUG_FLAG(f)	( debug_flags &= ~(f) )

#ifdef RAGE1_DEBUG
    #define DEBUG_ASSERT(a,b)	do { if ( !(a) ) debug_panic((b)); } while (0)
#else
    #define DEBUG_ASSERT(a,b)
#endif

// DEBUG_PANIC codes
#define PANIC_GENERIC		0x40
#define PANIC_SPRITE_IS_NULL	0x41

#endif // _DEBUG_H<|MERGE_RESOLUTION|>--- conflicted
+++ resolved
@@ -16,15 +16,11 @@
 
 #include "features.h"
 
-<<<<<<< HEAD
-void debug_out( unsigned char * );
-=======
 #ifdef BUILD_FEATURE_SCREEN_AREA_DEBUG_AREA
 void debug_out( char * );
 #else
   #define debug_out(a) __DEBUG_AREA_should_be_defined_when_usng_debug_out__()
 #endif
->>>>>>> a9a16380
 void debug_waitkey( void );
 #define debug_flush() sp1_UpdateNow()
 
