////////////////////////////////////////////////////////////////////////////////
//
// RAGE1 - Retro Adventure Game Engine, release 1
// (c) Copyright 2020 Jorge Gonzalez Villalonga <jorgegv@daikon.es>
// 
// This code is published under a GNU GPL license version 3 or later.  See
// LICENSE file in the distribution for details.
// 
////////////////////////////////////////////////////////////////////////////////

#include <arch/zx/spectrum.h>
#include <intrinsic.h>
#include <input.h>
#include <stdlib.h>

#include "features.h"

#include "rage1/game_state.h"
#include "rage1/interrupts.h"
#include "rage1/screen.h"
#include "rage1/beeper.h"
#include "rage1/controller.h"
#include "rage1/sp1engine.h"
#include "rage1/sprite.h"
#include "rage1/collision.h"
#include "rage1/bullet.h"
#include "rage1/debug.h"
#include "rage1/btile.h"
#include "rage1/game_loop.h"
#include "rage1/flow.h"
#include "rage1/enemy.h"
#include "rage1/hero.h"
#include "rage1/dataset.h"
#include "rage1/codeset.h"
#include "rage1/memory.h"
#include "rage1/timer.h"

#include "game_data.h"

void check_game_pause(void) {
   if ( controller_pause_key_pressed() ) {
      in_WaitForNoKey();
      while ( ! controller_pause_key_pressed() ) ;
      in_WaitForNoKey();
   }
}

void check_loop_flags( void ) {

    // update screen data if the player has entered new screen
    // also done whe game has just started
    if ( GET_GAME_FLAG( F_GAME_START ) ) {

       // draw screen and reset sprites
       map_draw_screen( game_state.current_screen_ptr );
       enemy_reset_position_all( 
          game_state.current_screen_ptr->enemy_data.num_enemies, 
          game_state.current_screen_ptr->enemy_data.enemies
       );

#ifdef BUILD_FEATURE_HERO_HAS_WEAPON
       bullet_reset_all();
#endif // BUILD_FEATURE_HERO_HAS_WEAPON

       RESET_GAME_FLAG( F_GAME_START );
    }

    // check if hero needs to be redrawn
    if ( GET_LOOP_FLAG( F_LOOP_REDRAW_HERO ) ) {
        hero_draw();
        // all loop flags are reset at the beginning of the game loop
    }

    // check if sound fx needs to be played
    if ( GET_LOOP_FLAG( F_LOOP_PLAY_BEEPER_FX ) ) {
        beeper_play_pending_fx();
        // all loop flags are reset at the beginning of the game loop
    }

#ifdef BUILD_FEATURE_TRACKER_SOUNDFX
    // check if tracker sound fx needs to be played
    if ( GET_LOOP_FLAG( F_LOOP_PLAY_TRACKER_FX ) ) {
        tracker_play_pending_fx();
        // all loop flags are reset at the beginning of the game loop
    }
#endif
}

void move_enemies(void) {
   RUN_ONLY_ONCE_PER_FRAME;

   // move enemies
   enemy_animate_and_move_all();

   // redraw enemies that have changed position
   enemy_redraw_all(
      game_state.current_screen_ptr->enemy_data.num_enemies, 
      game_state.current_screen_ptr->enemy_data.enemies
   );
}

#ifdef BUILD_FEATURE_HERO_HAS_WEAPON
void move_bullets(void) {
   RUN_ONLY_ONCE_PER_FRAME;

   // move active shots
   bullet_animate_and_move_all();

   // redraw bullets that have moved
   bullet_redraw_all();
}
#endif

void check_controller(void) {
   game_state.controller.state = controller_read_state();
}

void do_hero_actions(void) {
    RUN_ONLY_ONCE_PER_FRAME;

    hero_animate_and_move();

#ifdef BUILD_FEATURE_HERO_CHECK_TILES_BELOW
    hero_check_tiles_below();
#endif

#ifdef BUILD_FEATURE_HERO_HAS_WEAPON
    hero_shoot_bullet();
#endif

<<<<<<< HEAD
    if ( game_state.controller.state & in_FIRE )
        hero_shoot_bullet();
=======
#ifdef BUILD_FEATURE_HERO_ADVANCED_DAMAGE_MODE
    hero_do_immunity_expiration();
#endif
>>>>>>> a9a16380
}

void check_collisions(void) {
    RUN_ONLY_ONCE_PER_FRAME;

    collision_check_hero_with_sprites();
#ifdef BUILD_FEATURE_HERO_HAS_WEAPON
    collision_check_bullets_with_sprites();
#endif // BUILD_FEATURE_HERO_HAS_WEAPON
}

#ifdef BUILD_FEATURE_ANIMATED_BTILES
void animate_btiles( void ) {
    RUN_ONLY_ONCE_PER_FRAME;
    btile_animate_all();
}
#endif

void show_heartbeat(void) {
    if ( current_time.frame & 0x08 ) {
        sp1_PrintAtInv(GAME_AREA_BOTTOM, GAME_AREA_RIGHT, DEFAULT_BG_ATTR, ' ');
    } else {
        sp1_PrintAtInv(GAME_AREA_BOTTOM, GAME_AREA_RIGHT, INK_YELLOW | PAPER_GREEN, ' ');
    }
}

// this one is not needed, this task is run from the ISR
// void run_tracker_tasks( void ) {
//    RUN_ONLY_ONCE_PER_FRAME;
//    tracker_do_periodic_tasks();
//}

void run_main_game_loop(void) {

   // seed PRNG. It is important that this is done here, after the menu has been run
   // and the controller has been selected. This involves the human user, and so
   // introduces a random factor in the frame and seconds counter, which are then
   // used to set the initial seed of the PRNG
   srand( ( current_time.sec << 8 ) | current_time.frame );

   // reset game vars and setup initial state
   game_state_reset_initial();
#ifdef BUILD_FEATURE_SCREEN_AREA_LIVES_AREA
   hero_update_lives_display();
#endif
#ifdef BUILD_FEATURE_HERO_ADVANCED_DAMAGE_MODE_USE_HEALTH_DISPLAY_FUNCTION
   HERO_HEALTH_DISPLAY_FUNCTION();
#endif

#ifdef BUILD_FEATURE_INVENTORY
   inventory_show();
#endif

#ifdef BUILD_FEATURE_TRACKER
   // start music
   // music is playing via interrupts
   tracker_select_song( TRACKER_IN_GAME_SONG );
   tracker_rewind();
   tracker_start();
#endif

   // run user game initialization, if any
   run_game_function_user_game_init();

   // run main game loop
   while ( ! ( GET_GAME_FLAG( F_GAME_OVER ) || GET_GAME_FLAG( F_GAME_END ) ) ) {

#ifdef BUILD_FEATURE_GAME_TIME
      // update timers
      timer_update_all_timers();
#endif

      // check if game has been paused (press 'y')
      check_game_pause();

      // reset all loop flags and game events for a clear iteration
      RESET_ALL_LOOP_FLAGS();
      RESET_ALL_GAME_EVENTS();

      // check flow rules before the regular ones. We trust the user :-)

      // these must be run first, because they can change the current
      // screen, hero position, sprites, etc.
      // changes game_state
      check_flow_rules();

      // check_hotzones removed: they are now checked with flow_rules

      // update sprites
      // does not change game_state
      move_enemies();

#ifdef BUILD_FEATURE_HERO_HAS_WEAPON
      move_bullets();
#endif

      // read controller
      // changes game_state
      check_controller();

      // do all hero related actions: update main character position, shoot
      // bullets if fire pressed, grab nearby items
      // changes game_state
      do_hero_actions();

      // check collisions
      // changes game_state
      check_collisions();

      // run game events rule table
      check_game_event_rules();

      // run user game loop function, if any
      run_game_function_user_game_loop();


      // Loop flags are used as a way to defer code execution until the end
      // of the game loop.  Loop flags may be changed by enemy code, sprite
      // code, etc.  but crucially, by flow rule code (both in flow rules
      // and in event rules).  So this function should be called at the very
      // end of the game loop.

      // check loop flags and react to conditions.
      // changes game state
      check_loop_flags();

#ifdef BUILD_FEATURE_ANIMATED_BTILES
      animate_btiles();
#endif

      // update screen
      sp1_UpdateNow();

      // do not add an intrinsic_halt() here - It will waste cycles.
      // if some of these previous functions do not need to be executed
      // continuously but e.g.  just once every frame, please use the
      // RUN_ONLY_ONCE_PER_FRAME macro at the very beginning of the
      // function.  See how it has been done e.g.  in move_sprites()

      // test light just to be sure we did not hang
//      show_heartbeat();
   }

   // end of main game loop
   // we reach here if game over or game finished successfully

   // cleanup

#ifdef BUILD_FEATURE_TRACKER
   // stop music
   tracker_stop();
#endif

   // free sprites in the current screen
   map_exit_screen( game_state.current_screen_ptr );

   // move all moving things off-screen:
   hero_move_offscreen();
   enemy_move_offscreen_all(
      game_state.current_screen_ptr->enemy_data.num_enemies,
      game_state.current_screen_ptr->enemy_data.enemies
   );

#ifdef BUILD_FEATURE_HERO_HAS_WEAPON
   bullet_move_offscreen_all();
#endif // BUILD_FEATURE_HERO_HAS_WEAPON

}<|MERGE_RESOLUTION|>--- conflicted
+++ resolved
@@ -128,14 +128,9 @@
     hero_shoot_bullet();
 #endif
 
-<<<<<<< HEAD
-    if ( game_state.controller.state & in_FIRE )
-        hero_shoot_bullet();
-=======
 #ifdef BUILD_FEATURE_HERO_ADVANCED_DAMAGE_MODE
     hero_do_immunity_expiration();
 #endif
->>>>>>> a9a16380
 }
 
 void check_collisions(void) {
