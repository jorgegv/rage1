--- conflicted
+++ resolved
@@ -30,14 +30,9 @@
 // struct time_s current_time = { 0, 0, 0, 0 };
 // moved to lowmem/asmdata.asm to ensure it is placed in memory below 0xC000
 
-<<<<<<< HEAD
-// timer tick routine
-M_BEGIN_ISR(do_timer_tick)
-=======
 // timer tick routine, invoked from ISR
 void do_timer_tick( void ) {
    current_time.ticks++;
->>>>>>> a9a16380
    if ( ++current_time.frame == 50 ) {		// 50 frames per second
       current_time.frame = 0;
       if ( ++current_time.sec == 60 ) {
@@ -48,7 +43,7 @@
          }
       }
    }
-M_END_ISR
+}
 
 // extern uint8_t periodic_tasks_enabled;
 
@@ -69,7 +64,7 @@
 ///////////////////////
 
 // ISR definition
-IM2_DEFINE_ISR(service_interrupt)
+M_BEGIN_ISR(service_interrupt)
 {
     do_timer_tick();
     if ( periodic_tasks_enabled )
@@ -112,14 +107,9 @@
 
    // configure ISR
    memset( IV_ADDR, IV_BYTE, 257);
-<<<<<<< HEAD
    bpoke( ISR_ADDR, Z80_OPCODE_JP );
-   wpoke( ISR_ADDR + 1, (uint16_t) do_timer_tick );
+   wpoke( ISR_ADDR + 1, (uint16_t) service_interrupt );
    im2_Init( IV_ADDR );
-=======
-   z80_bpoke( ISR_ADDR, Z80_OPCODE_JP );
-   z80_wpoke( ISR_ADDR + 1, (uint16_t) service_interrupt );
-   im2_init( IV_ADDR );
 
    // reset interrupt nesting level
    interrupt_nesting_level = 0;
@@ -128,6 +118,5 @@
    periodic_tasks_enabled = 0;
 
    // everything is setup, allow everything now
->>>>>>> a9a16380
    intrinsic_ei();
 }